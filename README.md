# just-mcp

[![CI](https://github.com/PromptExecution/just-mcp/actions/workflows/ci.yml/badge.svg)](https://github.com/PromptExecution/just-mcp/actions/workflows/ci.yml)
[![Release](https://github.com/PromptExecution/just-mcp/actions/workflows/release.yml/badge.svg)](https://github.com/PromptExecution/just-mcp/actions/workflows/release.yml)
[![Crates.io](https://img.shields.io/crates/v/just-mcp.svg)](https://crates.io/crates/just-mcp)
[![License: MIT](https://img.shields.io/badge/License-MIT-yellow.svg)](https://opensource.org/licenses/MIT)

**👋 A way to let LLMs speak Just**

A production-ready MCP server that provides seamless integration with [Just](https://github.com/casey/just) command runner, enabling AI assistants to discover, execute, and introspect Justfile recipes through the standardized MCP protocol.

## 🎯 **Why Just + MCP = Better Agent Execution**

### **Context-Saving Abstraction**
If it isn't immediately obvious, the benefit of having LLMs use Just vs. bash is that running Just commands (via MCP) provides a context-saving abstraction where they don't need to waste context opening/reading bash files, Python scripts, or other build artifacts. The LLM via MCP simply gets the command, parameters, and hints - it's in their memory as "these are commands available to you."

### **Eliminates the Justfile Learning Curve**
No more watching LLMs execute `just -l` to get command lists, inevitably start reading the justfile, then try to write justfile syntax (like it's a Makefile), corrupt the justfile, and create a bad experience. Just's evolving syntax simply doesn't have a large enough corpus in frontier models today - we need more popular repos with justfiles in the training dataset.

### **Safer Than Raw Bash Access**
Just-mcp is fundamentally safer than bash. If you read HackerNews, there's a story at least once daily about operators whose LLMs start forgetting, hallucinating, and eventually breaking down - deleting files and doing nasty unwanted things. Giving LLMs unsupervised, unrestricted bash access without carefully monitoring context consumption is a recipe for disaster.

**Using Justfile fixes that.** Even if the LLM modifies its own justfile, the next context is memoized by the justfile (hopefully in an idempotent git repo).  This abstraction shields the llm from the command line complexity where hallucinations or attention tracking the current working directory cause it to go over the rails and off the cliff.  

### **Powerful Agent Execution Tool**
Just-mcp is perfect for anybody doing agent execution:
- **Ultra-low overhead** - probably better than every other tool
- **Human-friendly** - justfiles are easy for humans and low overhead for LLMs  
- **Quick and dirty** - while some prefer full Python FastAPI servers, just-mcp is just easy-as
- **sm0l model friendly** - works great with self-hostable GPU/CPU open source models with 8k-32k context limits

### **Built-in Safety Patterns**
Just has useful patterns for introducing:
- **Transparent logging** without distracting the agent
- **Secondary model inspection** - use sm0l models to scan commands asking "is this harmful?" before execution
- **Python decorator-like patterns** for command validation
- **Idempotent execution** backed by git repos

## b00t
```
b00t mcp create just-mcp -- bash just-mcp --stdio "${REPO_ROOT}"
b00t mcp export just-mcp
```

## 🚀 Current Status: **67% Complete** (8/12 core tasks)

### ✅ **Implemented Features**
- **🏗️ Complete MCP Server** - Full rmcp 0.3.0 integration with MCP 2024-11-05 protocol
- **📋 Recipe Discovery** - Parse and list all available Justfile recipes
- **⚡ Recipe Execution** - Execute recipes with parameters and capture structured output
- **🔍 Recipe Introspection** - Get detailed recipe information, parameters, and documentation
- **✅ Justfile Validation** - Syntax and semantic validation with error reporting
- **🌍 Environment Management** - Comprehensive .env file support and variable expansion
- **🧪 Full Test Coverage** - 33 passing tests across integration and unit test suites

### 🎯 **MCP Tools Available**
1. **`list_recipes`** - List all available recipes in the justfile
2. **`run_recipe`** - Execute a specific recipe with optional arguments  
3. **`get_recipe_info`** - Get detailed information about a specific recipe
4. **`validate_justfile`** - Validate the justfile for syntax and semantic errors

## 🏃 **Quick Start**

<<<<<<< HEAD
### Installation

Choose your preferred installation method:

#### npm (JavaScript/TypeScript)
```bash
# Install globally
npm install -g just-mcp

# Or use with npx (no installation required)
npx just-mcp --stdio
```

#### pip (Python)
```bash
# Install with pip
pip install just-mcp

# Or use with uvx (recommended)
uvx just-mcp --stdio
```

#### Cargo (Rust)
=======
### Installation & Setup

#### From Source
>>>>>>> 2504c4b3
```bash
# Install from crates.io
cargo install just-mcp

# Or build from source
git clone https://github.com/promptexecution/just-mcp
cd just-mcp
cargo build --release
```

#### Using Docker
```bash
# Pull the latest image from GitHub Container Registry
docker pull ghcr.io/promptexecution/just-mcp:latest

# Run with Docker
docker run --rm -v $(pwd):/workspace ghcr.io/promptexecution/just-mcp:latest --stdio

# Build locally
docker build -t just-mcp:local .
docker run --rm -v $(pwd):/workspace just-mcp:local --stdio
```

Available Docker image tags:
- `latest` - Latest stable release
- `X.Y.Z` - Specific version (e.g., `0.1.0`)
- `X.Y` - Latest patch version (e.g., `0.1`)
- `X` - Latest minor version (e.g., `0`)

### Claude Desktop Integration

#### Using npm/npx
Add to your Claude Desktop MCP configuration:

#### Using Binary
```json
{
  "mcpServers": {
    "just-mcp": {
      "command": "npx",
      "args": ["-y", "just-mcp", "--stdio"]
    }
  }
}
```

#### Using pip/uvx
```json
{
  "mcpServers": {
    "just-mcp": {
      "command": "uvx",
      "args": ["just-mcp", "--stdio"]
    }
  }
}
```

#### Using cargo or manual install
```json
{
  "mcpServers": {
    "just-mcp": {
      "command": "/path/to/just-mcp",
      "args": ["--stdio"]
    }
  }
}
```

#### Using Docker
```json
{
  "mcpServers": {
    "just-mcp": {
      "command": "docker",
      "args": [
        "run",
        "--rm",
        "-i",
        "-v",
        "${workspaceFolder}:/workspace",
        "ghcr.io/promptexecution/just-mcp:latest",
        "--stdio"
      ]
    }
  }
}
```

### Usage Examples
```bash
# Run as MCP server
just-mcp --stdio

# Run in specific directory  
just-mcp --directory /path/to/project --stdio

# Using Docker
docker run --rm -v $(pwd):/workspace ghcr.io/promptexecution/just-mcp:latest --stdio
```

## 🧪 **Testing**

### Comprehensive Test Suite
```bash
# Run all tests (33 tests)
cargo test

# Run specific test suites
cargo test --test basic_mcp_test      # Protocol compliance testing
cargo test --test mcp_integration_working  # SDK integration testing
```

### Test Architecture
- **`basic_mcp_test.rs`** - Direct protocol compliance testing using raw JSON-RPC
- **`mcp_integration_working.rs`** - Type-safe SDK integration testing with rmcp client
- **Unit tests** - 25+ tests covering parser, executor, validator, and environment modules

## 📚 **Architecture**

### Project Structure
```
just-mcp/
├── src/main.rs              # CLI binary
├── just-mcp-lib/           # Core library
│   ├── parser.rs           # Justfile parsing
│   ├── executor.rs         # Recipe execution  
│   ├── validator.rs        # Validation logic
│   ├── environment.rs      # Environment management
│   └── mcp_server.rs       # MCP protocol implementation
├── tests/                  # Integration tests
└── justfile               # Demo recipes
```

### Tech Stack
- **Rust 1.82+** with async/await support
- **rmcp 0.3.0** - Official MCP SDK for Rust
- **serde/serde_json** - JSON serialization  
- **snafu** - Structured error handling
- **tokio** - Async runtime

## 🔄 **Development Roadmap**

### 🎯 **Next Priority Tasks** (Remaining 33%)
1. **LSP-Style Completion System** - Intelligent autocompletion for recipes and parameters
2. **Enhanced Diagnostics** - Advanced syntax error reporting and suggestions  
3. **Virtual File System** - Support for stdin, remote sources, and in-memory buffers
4. **Release Preparation** - Documentation, CI/CD, and crate publication

### 🚀 **Future Enhancements**
- Plugin system for custom recipe types
- Integration with other build tools
- Performance optimizations for large justfiles
- Advanced dependency visualization

## 📖 **Usage Patterns**

### Recipe Execution
```javascript
// List available recipes
await client.callTool("list_recipes", {});

// Execute recipe with parameters  
await client.callTool("run_recipe", {
  "recipe_name": "build",
  "args": "[\"--release\"]"
});

// Get recipe information
await client.callTool("get_recipe_info", {
  "recipe_name": "test"
});
```

### Validation
```javascript
// Validate justfile
await client.callTool("validate_justfile", {
  "justfile_path": "./custom.justfile"  
});
```

## 🤝 **Contributing**

This project follows the [_b00t_ development methodology](AGENTS.md):
- **TDD Approach** - Tests first, implementation second
- **Feature Branches** - Never work directly on main branch
- **Structured Errors** - Use snafu for error management
- **Git Workflow** - Clean commits with descriptive messages

### Development Commands
```bash
just build    # Build the project
just test     # Run tests  
just server   # Start MCP server
just clean    # Clean build artifacts
```

## 📄 **License**

This project is licensed under [LICENSE](LICENSE).

## 🚀 **Release Setup & CI/CD**

### ✅ **Completed Setup**

#### **Cocogitto & Conventional Commits**
- Installed cocogitto for conventional commit enforcement
- Configured `cog.toml` with proper commit types and changelog settings
- Set up git hooks for commit message linting (`commit-msg`) and pre-push testing

#### **GitHub Actions CI/CD**
- **CI Pipeline** (`ci.yml`): Multi-platform testing (Ubuntu, Windows, macOS), formatting, clippy, commit linting
- **Release Pipeline** (`release.yml`): Automated versioning, changelog generation, GitHub releases, and crates.io publishing
<<<<<<< HEAD
- **Binary Builds** (`build-binaries.yml`): Cross-platform binary compilation for npm and pip packages
=======
- **Container Pipeline** (`container.yaml`): Multi-platform Docker image builds (linux/amd64, linux/arm64) pushed to GitHub Container Registry

#### **Docker Images**
- Multi-platform builds for `linux/amd64` and `linux/arm64`
- Minimal image size using static musl binaries and scratch base image
- Automatic tagging with semantic versioning (major, major.minor, major.minor.patch, latest)
- Published to GitHub Container Registry (ghcr.io)
- Integrated with release workflow for automatic deployment
>>>>>>> 2504c4b3

#### **Crates.io Preparation**
- Updated both `Cargo.toml` files with complete metadata (description, keywords, categories, license, etc.)
- Added proper exclusions for development-only files
- Verified MIT license is in place

#### **Documentation & Structure**
- README.md is production-ready with installation and usage instructions
- Created initial `CHANGELOG.md` for release tracking
- Updated `.gitignore` with Rust-specific entries

### 🚀 **Production Deployment**

#### **Development Workflow:**
- All commits must follow conventional commit format (enforced by git hooks)
- Use `feat:`, `fix:`, `docs:`, etc. prefixes for automatic versioning
- Push to `main` branch triggers automated releases and crates.io publishing
- Library tests pass ✅ (25/25) with comprehensive test coverage

#### **Release Process:**
- **Automated Versioning**: Cocogitto analyzes commit messages for semantic versioning
- **GitHub Releases**: Automatic changelog generation and GitHub release creation
- **Binary Distribution**: Pre-built binaries for Linux (x86_64, aarch64), macOS (x86_64, aarch64), and Windows (x86_64)
- **Crates.io Publishing**: Library crate (`just-mcp-lib`) publishes first, then binary crate (`just-mcp`)
- **npm Publishing**: Wrapper package for easy Node.js/TypeScript integration
- **PyPI Publishing**: Python wrapper package for pip/uvx installation
- **CI/CD Pipeline**: Multi-platform testing (Ubuntu, Windows, macOS) with formatting and clippy checks

#### **Installation Methods:**
```bash
# npm (JavaScript/TypeScript ecosystems)
npm install -g just-mcp
# or
npx just-mcp --stdio

# pip (Python ecosystems)
pip install just-mcp
# or
uvx just-mcp --stdio

# cargo (Rust ecosystem)
cargo install just-mcp

<<<<<<< HEAD
# Download pre-built binaries
wget https://github.com/promptexecution/just-mcp/releases/latest/download/just-mcp-x86_64-unknown-linux-gnu.tar.gz
=======
# Or use Docker
docker pull ghcr.io/promptexecution/just-mcp:latest

# Or download from GitHub releases
wget https://github.com/promptexecution/just-mcp/releases/latest/download/just-mcp
>>>>>>> 2504c4b3
```

## 🔗 **Related Projects**

- [Just](https://github.com/casey/just) - The command runner this integrates with
- [Model Context Protocol](https://modelcontextprotocol.io/) - The protocol specification
- [rmcp](https://github.com/modelcontextprotocol/rust-sdk) - Official Rust MCP SDK

### **Friends of just-mcp**

- [just-vscode](https://github.com/promptexecution/just-vscode) - VSCode extension with LSP integration for enhanced Just authoring
- [just-awesome-agents](https://github.com/promptexecution/just-awesome-agents) - Collection of patterns and tools for agent execution with Just# Test change to trigger pre-push hook<|MERGE_RESOLUTION|>--- conflicted
+++ resolved
@@ -61,7 +61,6 @@
 
 ## 🏃 **Quick Start**
 
-<<<<<<< HEAD
 ### Installation
 
 Choose your preferred installation method:
@@ -85,11 +84,6 @@
 ```
 
 #### Cargo (Rust)
-=======
-### Installation & Setup
-
-#### From Source
->>>>>>> 2504c4b3
 ```bash
 # Install from crates.io
 cargo install just-mcp
@@ -305,9 +299,7 @@
 #### **GitHub Actions CI/CD**
 - **CI Pipeline** (`ci.yml`): Multi-platform testing (Ubuntu, Windows, macOS), formatting, clippy, commit linting
 - **Release Pipeline** (`release.yml`): Automated versioning, changelog generation, GitHub releases, and crates.io publishing
-<<<<<<< HEAD
 - **Binary Builds** (`build-binaries.yml`): Cross-platform binary compilation for npm and pip packages
-=======
 - **Container Pipeline** (`container.yaml`): Multi-platform Docker image builds (linux/amd64, linux/arm64) pushed to GitHub Container Registry
 
 #### **Docker Images**
@@ -316,7 +308,6 @@
 - Automatic tagging with semantic versioning (major, major.minor, major.minor.patch, latest)
 - Published to GitHub Container Registry (ghcr.io)
 - Integrated with release workflow for automatic deployment
->>>>>>> 2504c4b3
 
 #### **Crates.io Preparation**
 - Updated both `Cargo.toml` files with complete metadata (description, keywords, categories, license, etc.)
@@ -360,16 +351,13 @@
 # cargo (Rust ecosystem)
 cargo install just-mcp
 
-<<<<<<< HEAD
 # Download pre-built binaries
 wget https://github.com/promptexecution/just-mcp/releases/latest/download/just-mcp-x86_64-unknown-linux-gnu.tar.gz
-=======
 # Or use Docker
 docker pull ghcr.io/promptexecution/just-mcp:latest
 
 # Or download from GitHub releases
 wget https://github.com/promptexecution/just-mcp/releases/latest/download/just-mcp
->>>>>>> 2504c4b3
 ```
 
 ## 🔗 **Related Projects**
